--- conflicted
+++ resolved
@@ -92,15 +92,8 @@
       toast.success('Parcerias criadas com sucesso!');
       handleClose();
     },
-<<<<<<< HEAD
     onError: (error: FunctionsError) => {
       toast.error(error.message || 'Erro ao criar parcerias');
-=======
-    onError: (error: unknown) => {
-      const message =
-        error instanceof Error ? error.message : 'Erro ao criar parcerias';
-      toast.error(message);
->>>>>>> c488a7a1
     },
   });
 
